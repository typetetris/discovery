name: CI

on:
  push:
    branches: [ staging, trying, master ]
  pull_request:

jobs:
  # Check a build succeeds for each chapter that contains example code.
  build-chapter-microbit:
    runs-on: ubuntu-20.04
    strategy:
      matrix:
        chapter:
          - 05-led-roulette
<<<<<<< HEAD
          - 09-led-compass
=======
          - 07-uart
          - 08-i2c
          - 10-punch-o-meter
>>>>>>> cc41aa64
    steps:
      - uses: actions/checkout@v2
      - uses: actions-rs/toolchain@v1
        with:
          profile: minimal
          toolchain: stable
          target: thumbv6m-none-eabi
      - uses: actions-rs/toolchain@v1
        with:
          profile: minimal
          toolchain: stable
          target: thumbv7em-none-eabihf
      - name: Build chapter micro:bit v1
        working-directory: src/${{ matrix.chapter }}
        run: cargo build --features v1 --target thumbv6m-none-eabi
      - name: Build chapter micro:bit v2
        working-directory: src/${{ matrix.chapter }}
        run: cargo build --features v2 --target thumbv7em-none-eabihf
  # Until everything is microbit
  build-chapter-old:
    runs-on: ubuntu-20.04
    strategy:
      matrix:
        chapter:
<<<<<<< HEAD
          - 07-uart
          - 08-i2c
          - 16-punch-o-meter
=======
          - 15-led-compass
>>>>>>> cc41aa64
    steps:
      - uses: actions/checkout@v2
      - uses: actions-rs/toolchain@v1
        with:
          profile: minimal
          toolchain: stable
          target: thumbv6m-none-eabi
      - uses: actions-rs/toolchain@v1
        with:
          profile: minimal
          toolchain: stable
          target: thumbv7em-none-eabihf
      - name: Build chapter
        working-directory: src/${{ matrix.chapter }}
        run: cargo build

  # Build the book HTML itself and optionally publish it.
  build-book:
    runs-on: ubuntu-20.04
    steps:
      - uses: actions/checkout@v2
      - uses: actions-rs/toolchain@v1
        with:
          profile: minimal
          toolchain: stable
          target: thumbv6m-none-eabi
      - uses: actions-rs/toolchain@v1 # Until everything has been rewritten
        with:
          profile: minimal
          toolchain: stable
          target: thumbv7em-none-eabihf

      - name: Install Python dependencies
        run: |
          pip3 install --user python-dateutil linkchecker
      - name: Put pip binary directory into path
        run: echo "~/.local/bin" >> $GITHUB_PATH

      - name: Cache Cargo installed binaries
        uses: actions/cache@v1
        id: cache-cargo
        with:
          path: ~/cargo-bin
          key: cache-cargo
      - name: Install mdbook
        if: steps.cache-cargo.outputs.cache-hit != 'true'
        uses: actions-rs/install@v0.1
        with:
          crate: mdbook
          version: latest
      - name: Copy mdbook to cache directory
        if: steps.cache-cargo.outputs.cache-hit != 'true'
        run: |
          mkdir ~/cargo-bin
          cp ~/.cargo/bin/mdbook ~/cargo-bin
      - name: Put new cargo binary directory into path
        run: echo "~/cargo-bin" >> $GITHUB_PATH

      - name: Build book
        run: mkdir target && mdbook build
      - name: Check links
        run: linkchecker --ignore-url "print.html" book

      - name: Deploy book
        if: ${{ github.event_name == 'push' && github.ref == 'refs/heads/master' }}
        uses: peaceiris/actions-gh-pages@v3
        with:
          github_token: ${{ secrets.GITHUB_TOKEN }}
          publish_dir: book
          force_orphan: true<|MERGE_RESOLUTION|>--- conflicted
+++ resolved
@@ -13,13 +13,10 @@
       matrix:
         chapter:
           - 05-led-roulette
-<<<<<<< HEAD
-          - 09-led-compass
-=======
           - 07-uart
           - 08-i2c
+          - 09-led-compass
           - 10-punch-o-meter
->>>>>>> cc41aa64
     steps:
       - uses: actions/checkout@v2
       - uses: actions-rs/toolchain@v1
@@ -38,35 +35,6 @@
       - name: Build chapter micro:bit v2
         working-directory: src/${{ matrix.chapter }}
         run: cargo build --features v2 --target thumbv7em-none-eabihf
-  # Until everything is microbit
-  build-chapter-old:
-    runs-on: ubuntu-20.04
-    strategy:
-      matrix:
-        chapter:
-<<<<<<< HEAD
-          - 07-uart
-          - 08-i2c
-          - 16-punch-o-meter
-=======
-          - 15-led-compass
->>>>>>> cc41aa64
-    steps:
-      - uses: actions/checkout@v2
-      - uses: actions-rs/toolchain@v1
-        with:
-          profile: minimal
-          toolchain: stable
-          target: thumbv6m-none-eabi
-      - uses: actions-rs/toolchain@v1
-        with:
-          profile: minimal
-          toolchain: stable
-          target: thumbv7em-none-eabihf
-      - name: Build chapter
-        working-directory: src/${{ matrix.chapter }}
-        run: cargo build
-
   # Build the book HTML itself and optionally publish it.
   build-book:
     runs-on: ubuntu-20.04
