--- conflicted
+++ resolved
@@ -13,12 +13,9 @@
       matrix:
         chapter:
           - 05-led-roulette
-<<<<<<< HEAD
+          - 07-uart
           - 08-i2c
-=======
-          - 07-uart
           - 10-punch-o-meter
->>>>>>> 0e6d9242
     steps:
       - uses: actions/checkout@v2
       - uses: actions-rs/toolchain@v1
@@ -43,11 +40,6 @@
     strategy:
       matrix:
         chapter:
-<<<<<<< HEAD
-          - 07-uart
-=======
-          - 08-i2c
->>>>>>> 0e6d9242
           - 15-led-compass
     steps:
       - uses: actions/checkout@v2
